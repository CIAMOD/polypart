[project]
name = "polypart"
<<<<<<< HEAD
version = "0.1.1"
=======
version = "0.2.0"
>>>>>>> 875775a6
description = "Robust polytope partitioning and efficient point classification in Python"
keywords = ["polytope", "partition", "hyperplane arrangement", "point location", "decision tree"]
readme = "README.md"
requires-python = ">=3.10"
authors = [
    { name = "Sergio Herreros Pérez", email = "sergio.herreros@alu.icai.comillas.edu" },
    { name = "David Alfaya Sánchez", email = "dalfaya@icai.comillas.edu"},
    { name = "Jaime Pizarroso Gonzalo", email = "jpizarroso@comillas.edu"} 
]
dependencies = [
    "gmpy2==2.2.2a1",
    "ipykernel>=7.1.0",
    "matplotlib>=3.10.7",
    "numpy>=1.24.4",
    "psutil>=7.1.3",
    "pycddlib>=3.0.2",
    "resource>=0.2.1",
    "tqdm>=4.67.1",
]
<<<<<<< HEAD
license = { file = "LICENSE" }
=======
license = "MIT"
license-files = ["LICENSE"]
>>>>>>> 875775a6
classifiers = [
    "Development Status :: 4 - Beta",
    "Intended Audience :: Developers",
    "Intended Audience :: Science/Research",
    "Programming Language :: Python :: 3.10",
    "Programming Language :: Python :: 3.11",
    "Topic :: Scientific/Engineering",
    "Topic :: Software Development :: Libraries",
]

[project.urls]
"Repository" = "https://github.com/CIAMOD/polypart"
"Changelog" = "https://github.com/CIAMOD/polypart/blob/master/CHANGELOG.md"

[build-system]
requires = ["setuptools>=78.1.0", "wheel>=0.45.1"]
build-backend = "setuptools.build_meta"

[[tool.uv.index]]
name = "polypart"
url = "https://pypi.org/simple/"
publish-url = "https://pypi.org/legacy/"
explicit = true

[tool.flake8]
max-line-length = 88
extend-ignore = ["E203", "W503"]

[tool.setuptools.packages.find]
include = ["polypart*"]
exclude = ["tests*", "examples*", "data*", "images*"]<|MERGE_RESOLUTION|>--- conflicted
+++ resolved
@@ -1,10 +1,6 @@
 [project]
 name = "polypart"
-<<<<<<< HEAD
-version = "0.1.1"
-=======
 version = "0.2.0"
->>>>>>> 875775a6
 description = "Robust polytope partitioning and efficient point classification in Python"
 keywords = ["polytope", "partition", "hyperplane arrangement", "point location", "decision tree"]
 readme = "README.md"
@@ -24,12 +20,8 @@
     "resource>=0.2.1",
     "tqdm>=4.67.1",
 ]
-<<<<<<< HEAD
-license = { file = "LICENSE" }
-=======
 license = "MIT"
 license-files = ["LICENSE"]
->>>>>>> 875775a6
 classifiers = [
     "Development Status :: 4 - Beta",
     "Intended Audience :: Developers",
