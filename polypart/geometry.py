--- conflicted
+++ resolved
@@ -61,12 +61,7 @@
     ) -> """Hyperplane""":
         """Create Hyperplane a1*x1 + ... + ad*xd = b from coefficients [a1, ..., ad, b].
 
-<<<<<<< HEAD
         The vector [a1, ..., ad] is the normal vector and b is the offset.
-=======
-        The last element is taken as the offset and the preceding
-        elements form the normal vector.
->>>>>>> 8c6d4504
         """
         normal, offset = as_fraction_vector(coefficients[:-1]), to_fraction(
             coefficients[-1]
@@ -233,17 +228,12 @@
         vals = self.A @ x.reshape(-1, 1)
         return bool(np.all(vals.flatten() <= self.b.flatten()))
 
-<<<<<<< HEAD
-    def intersecting_hyperplanes(self, hyperplanes: Iterable[Hyperplane]) -> np.ndarray:
-        """Return a boolean mask of hyperplanes intersecting the polytope.
-=======
     def intersecting_hyperplanes(
         self,
         hyperplanes: Iterable[Hyperplane],
         strategy: SplitStrategy = "v-entropy",
     ) -> Tuple[np.ndarray, Optional[np.ndarray], Optional[np.ndarray]]:
         """Identify hyperplanes that intersect the polytope and count vertex distribution.
->>>>>>> 8c6d4504
 
         A hyperplane intersects the polytope if and only if there are vertices strictly
         on both sides of the hyperplane. For entropy-based strategies, this method also
@@ -269,18 +259,6 @@
             are not counted in either side, as they don't contribute to determining if the
             hyperplane truly intersects the polytope interior.
         """
-<<<<<<< HEAD
-        A = np.vstack([h.normal for h in hyperplanes])
-        # A shape: (n_hyperplanes, dim)
-        b = np.array([h.offset for h in hyperplanes], dtype=object)
-        # b shape: (n_hyperplanes,)
-        values = self.vertices @ A.T
-        # shape (n_vertices, n_hyperplanes)
-        less = np.any(values < b, axis=0)
-        greater = np.any(values > b, axis=0)
-        mask = np.logical_and(less, greater)
-        return np.asarray(mask, dtype=bool)
-=======
         # Stack hyperplane normals and offsets for vectorized computation
         A = np.vstack([h.normal for h in hyperplanes])  # Shape: (n_hyperplanes, dim)
         b = np.array(
@@ -305,7 +283,6 @@
             mask = np.logical_and(less, greater)
 
         return np.asarray(mask, dtype=bool), n_less, n_greater
->>>>>>> 8c6d4504
 
     # ---------- Pretty ----------
     def __repr__(self) -> str:
